language: go

go:
  - 1.5.3

addons:
  hosts:
    - le.wtf
    - boulder
    - boulder-mysql
    - boulder-rabbitmq
  apt:
    packages:
      - lsb-release
      - python-dev
      - python-virtualenv
      - gcc
      - libaugeas0
      - libssl-dev
      - libffi-dev
      - ca-certificates
      - rsyslog
  mariadb: "10.0"

sudo: false

services:
  - rabbitmq

matrix:
  fast_finish: true

# Only build pushes to the master branch, PRs, and branches beginning with
# `test-`. You should not push branches beginning with `test-` to the
# letsencrypt repository, but this is a convenient way to push branches to your
# own fork of the repostiroy to ensure Travis passes before submitting a PR.
# For instance, you might run:
# git push myremote branchname:test-branchname
branches:
  only:
    - master
    - staging
    - release
    - /^test-.*$/

before_install:
  - travis_retry test/travis-before-install.sh

# Override default Travis install command to prevent it from adding
# Godeps/_workspace to GOPATH. When that happens, it hides failures that should
# arise from importing non-vendorized paths.
install:
  - true

env:
  global:
    - LETSENCRYPT_PATH=$HOME/letsencrypt
  matrix:
<<<<<<< HEAD
    - RUN="integration vet lint fmt migrations generate"
=======
    - RUN="integration vet lint fmt errcheck migrations"
>>>>>>> 8eaf247e
    # Config changes that have landed in master but not yet been applied to
    # production can be made in boulder-config-next.json.
    - RUN="integration" BOULDER_CONFIG="test/boulder-config-next.json"
    - RUN="unit"
    - RUN="godep-restore"

script:
  - bash test.sh
<|MERGE_RESOLUTION|>--- conflicted
+++ resolved
@@ -56,11 +56,7 @@
   global:
     - LETSENCRYPT_PATH=$HOME/letsencrypt
   matrix:
-<<<<<<< HEAD
-    - RUN="integration vet lint fmt migrations generate"
-=======
-    - RUN="integration vet lint fmt errcheck migrations"
->>>>>>> 8eaf247e
+    - RUN="integration vet lint errcheck fmt migrations generate"
     # Config changes that have landed in master but not yet been applied to
     # production can be made in boulder-config-next.json.
     - RUN="integration" BOULDER_CONFIG="test/boulder-config-next.json"
