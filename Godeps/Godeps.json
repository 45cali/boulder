--- conflicted
+++ resolved
@@ -1,12 +1,7 @@
 {
 	"ImportPath": "github.com/letsencrypt/boulder",
-<<<<<<< HEAD
-	"GoVersion": "go1.5",
+	"GoVersion": "go1.7",
 	"GodepVersion": "v75",
-=======
-	"GoVersion": "go1.7",
-	"GodepVersion": "v74",
->>>>>>> 313bc75c
 	"Packages": [
 		"./..."
 	],
