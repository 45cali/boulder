--- conflicted
+++ resolved
@@ -48,17 +48,7 @@
 	return ra
 }
 
-<<<<<<< HEAD
-var allButLastPathSegment = regexp.MustCompile("^.*/")
-
-func lastPathSegment(url *core.AcmeURL) string {
-	return allButLastPathSegment.ReplaceAllString(url.Path, "")
-}
-
 func validateEmail(address string, resolver core.DNSResolver) (rtt time.Duration, err error) {
-=======
-func validateEmail(address string, resolver core.DNSResolver) (err error) {
->>>>>>> 1a65de71
 	_, err = mail.ParseAddress(address)
 	if err != nil {
 		err = core.MalformedRequestError(fmt.Sprintf("%s is not a valid e-mail address", address))
