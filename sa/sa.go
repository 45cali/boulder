package sa

import (
	"crypto/sha256"
	"crypto/x509"
	"database/sql"
	"encoding/json"
	"errors"
	"fmt"
	"math/big"
	"net"
	"strings"
	"time"

	"github.com/jmhodges/clock"
	jose "github.com/square/go-jose"
	"golang.org/x/net/context"
	gorp "gopkg.in/gorp.v1"

	"github.com/letsencrypt/boulder/core"
	"github.com/letsencrypt/boulder/features"
	blog "github.com/letsencrypt/boulder/log"
	"github.com/letsencrypt/boulder/revocation"
)

// SQLStorageAuthority defines a Storage Authority
type SQLStorageAuthority struct {
	dbMap *gorp.DbMap
	clk   clock.Clock
	log   blog.Logger
}

func digest256(data []byte) []byte {
	d := sha256.New()
	_, _ = d.Write(data) // Never returns an error
	return d.Sum(nil)
}

// Utility models
type pendingauthzModel struct {
	core.Authorization

	LockCol int64
}

type authzModel struct {
	core.Authorization
}

// NewSQLStorageAuthority provides persistence using a SQL backend for
// Boulder. It will modify the given gorp.DbMap by adding relevant tables.
func NewSQLStorageAuthority(dbMap *gorp.DbMap, clk clock.Clock, logger blog.Logger) (*SQLStorageAuthority, error) {
	SetSQLDebug(dbMap, logger)

	ssa := &SQLStorageAuthority{
		dbMap: dbMap,
		clk:   clk,
		log:   logger,
	}

	return ssa, nil
}

func existingRegistration(tx *gorp.Transaction, id int64) bool {
	var count int64
	_ = tx.SelectOne(&count, "SELECT count(*) FROM registrations WHERE id = :id", map[string]interface{}{"id": id})
	return count > 0
}

func updateChallenges(authID string, challenges []core.Challenge, tx *gorp.Transaction) error {
	var challs []challModel
	_, err := tx.Select(
		&challs,
		getChallengesQuery,
		map[string]interface{}{"authID": authID},
	)
	if err != nil {
		return err
	}
	if len(challs) != len(challenges) {
		return fmt.Errorf("Invalid number of challenges provided")
	}
	for i, authChall := range challenges {
		chall, err := challengeToModel(&authChall, challs[i].AuthorizationID)
		if err != nil {
			return err
		}
		chall.ID = challs[i].ID
		_, err = tx.Update(chall)
		if err != nil {
			return err
		}
	}
	return nil
}

// GetRegistration obtains a Registration by ID
func (ssa *SQLStorageAuthority) GetRegistration(ctx context.Context, id int64) (core.Registration, error) {
	const query = "WHERE id = ?"
	var model interface{}
	var err error
	if features.Enabled(features.AllowAccountDeactivation) {
		model, err = SelectRegistrationv2(ssa.dbMap.SelectOne, query, id)
	} else {
		model, err = SelectRegistration(ssa.dbMap.SelectOne, query, id)
	}
	if err == sql.ErrNoRows {
		return core.Registration{}, core.NoSuchRegistrationError(
			fmt.Sprintf("No registrations with ID %d", id),
		)
	}
	if err != nil {
		return core.Registration{}, err
	}
	return modelToRegistration(model)
}

// GetRegistrationByKey obtains a Registration by JWK
func (ssa *SQLStorageAuthority) GetRegistrationByKey(ctx context.Context, key jose.JsonWebKey) (core.Registration, error) {
	const query = "WHERE jwk_sha256 = ?"
	var model interface{}
	var err error
	sha, err := core.KeyDigest(key.Key)
	if err != nil {
		return core.Registration{}, err
	}
	if features.Enabled(features.AllowAccountDeactivation) {
		model, err = SelectRegistrationv2(ssa.dbMap.SelectOne, query, sha)
	} else {
		model, err = SelectRegistration(ssa.dbMap.SelectOne, query, sha)
	}
	if err == sql.ErrNoRows {
		msg := fmt.Sprintf("No registrations with public key sha256 %s", sha)
		return core.Registration{}, core.NoSuchRegistrationError(msg)
	}
	if err != nil {
		return core.Registration{}, err
	}

	return modelToRegistration(model)
}

// GetAuthorization obtains an Authorization by ID
func (ssa *SQLStorageAuthority) GetAuthorization(ctx context.Context, id string) (core.Authorization, error) {
	tx, err := ssa.dbMap.Begin()
	if err != nil {
<<<<<<< HEAD
		return
	}

	const authzQuery = "WHERE id = ?"
	pa, err := SelectPendingAuthz(tx.SelectOne, authzQuery, id)
	if err != nil && err != sql.ErrNoRows {
		err = Rollback(tx, err)
		return
	}
	if err == sql.ErrNoRows {
		var fa *authzModel
		fa, err = SelectAuthz(tx.SelectOne, authzQuery, id)
		if err == sql.ErrNoRows {
			err = fmt.Errorf("No pendingAuthorization or authz with ID %s", id)
			err = Rollback(tx, err)
			return
		}
		if err != nil {
			err = Rollback(tx, err)
			return
		}
		authz = fa.Authorization
	} else {
		authz = pa.Authorization
=======
		return core.Authorization{}, err
>>>>>>> 404e9682
	}

	authz, _, err := getAuthz(tx, id)
	if err != nil {
		err = Rollback(tx, err)
		return authz, err
	}

	err = tx.Commit()
	return authz, err
}

// GetValidAuthorizations returns the latest authorization object for all
// domain names from the parameters that the account has authorizations for.
func (ssa *SQLStorageAuthority) GetValidAuthorizations(ctx context.Context, registrationID int64, names []string, now time.Time) (latest map[string]*core.Authorization, err error) {
	if len(names) == 0 {
		return nil, errors.New("GetValidAuthorizations: no names received")
	}

	params := make([]interface{}, len(names))
	qmarks := make([]string, len(names))
	for i, name := range names {
		id := core.AcmeIdentifier{Type: core.IdentifierDNS, Value: name}
		idJSON, err := json.Marshal(id)
		if err != nil {
			return nil, err
		}
		params[i] = string(idJSON)
		qmarks[i] = "?"
	}

	auths, err := SelectAuthzs(ssa.dbMap.Select,
		"WHERE registrationID = ? "+
			"AND expires > ? "+
			"AND identifier IN ("+strings.Join(qmarks, ",")+") "+
			"AND status = 'valid'",
		append([]interface{}{registrationID, now}, params...)...)
	if err != nil {
		return nil, err
	}

	byName := make(map[string]*core.Authorization)
	for _, auth := range auths {
		// No real life authorizations should have a nil expires. If we find them,
		// don't consider them valid.
		if auth.Expires == nil {
			continue
		}
		if auth.Identifier.Type != core.IdentifierDNS {
			return nil, fmt.Errorf("unknown identifier type: %q on authz id %q", auth.Identifier.Type, auth.ID)
		}
		existing, present := byName[auth.Identifier.Value]
		if !present || auth.Expires.After(*existing.Expires) {
			byName[auth.Identifier.Value] = auth
		}
	}

	return byName, nil
}

// incrementIP returns a copy of `ip` incremented at a bit index `index`,
// or in other words the first IP of the next highest subnet given a mask of
// length `index`.
// In order to easily account for overflow, we treat ip as a big.Int and add to
// it. If the increment overflows the max size of a net.IP, return the highest
// possible net.IP.
func incrementIP(ip net.IP, index int) net.IP {
	bigInt := new(big.Int)
	bigInt.SetBytes([]byte(ip))
	incr := new(big.Int).Lsh(big.NewInt(1), 128-uint(index))
	bigInt.Add(bigInt, incr)
	// bigInt.Bytes can be shorter than 16 bytes, so stick it into a
	// full-sized net.IP.
	resultBytes := bigInt.Bytes()
	if len(resultBytes) > 16 {
		return net.ParseIP("ffff:ffff:ffff:ffff:ffff:ffff:ffff:ffff")
	}
	result := make(net.IP, 16)
	copy(result[16-len(resultBytes):], resultBytes)
	return result
}

// ipRange returns a range of IP addresses suitable for querying MySQL for the
// purpose of rate limiting using a range that is inclusive on the lower end and
// exclusive at the higher end. If ip is an IPv4 address, it returns that address,
// plus the one immediately higher than it. If ip is an IPv6 address, it applies
// a /48 mask to it and returns the lowest IP in the resulting network, and the
// first IP outside of the resulting network.
func ipRange(ip net.IP) (net.IP, net.IP) {
	ip = ip.To16()
	// For IPv6, match on a certain subnet range, since one person can commonly
	// have an entire /48 to themselves.
	maskLength := 48
	// For IPv4 addresses, do a match on exact address, so begin = ip and end =
	// next higher IP.
	if ip.To4() != nil {
		maskLength = 128
	}

	mask := net.CIDRMask(maskLength, 128)
	begin := ip.Mask(mask)
	end := incrementIP(begin, maskLength)

	return begin, end
}

// CountRegistrationsByIP returns the number of registrations created in the
// time range in an IP range. For IPv4 addresses, that range is limited to the
// single IP. For IPv6 addresses, that range is a /48, since it's not uncommon
// for one person to have a /48 to themselves.
func (ssa *SQLStorageAuthority) CountRegistrationsByIP(ctx context.Context, ip net.IP, earliest time.Time, latest time.Time) (int, error) {
	var count int64
	beginIP, endIP := ipRange(ip)
	err := ssa.dbMap.SelectOne(
		&count,
		`SELECT COUNT(1) FROM registrations
		 WHERE
		 :beginIP <= initialIP AND
		 initialIP < :endIP AND
		 :earliest < createdAt AND
		 createdAt <= :latest`,
		map[string]interface{}{
			"ip":       ip.String(),
			"earliest": earliest,
			"latest":   latest,
			"beginIP":  []byte(beginIP),
			"endIP":    []byte(endIP),
		})
	if err != nil {
		return -1, err
	}
	return int(count), nil
}

// TooManyCertificatesError indicates that the number of certificates returned by
// CountCertificates exceeded the hard-coded limit of 10,000 certificates.
type TooManyCertificatesError string

func (t TooManyCertificatesError) Error() string {
	return string(t)
}

// CountCertificatesByNames counts, for each input domain, the number of
// certificates issued in the given time range for that domain and its
// subdomains. It returns a map from domains to counts, which is guaranteed to
// contain an entry for each input domain, so long as err is nil.
// The highest count this function can return is 10,000. If there are more
// certificates than that matching one of the provided domain names, it will return
// TooManyCertificatesError.
func (ssa *SQLStorageAuthority) CountCertificatesByNames(ctx context.Context, domains []string, earliest, latest time.Time) (map[string]int, error) {
	ret := make(map[string]int, len(domains))
	for _, domain := range domains {
		currentCount, err := ssa.countCertificatesByName(domain, earliest, latest)
		if err != nil {
			return ret, err
		}
		ret[domain] = currentCount
	}
	return ret, nil
}

// countCertificatesByNames returns, for a single domain, the count of
// certificates issued in the given time range for that domain and its
// subdomains.
// The highest count this function can return is 10,000. If there are more
// certificates than that matching one of the provided domain names, it will return
// TooManyCertificatesError.
func (ssa *SQLStorageAuthority) countCertificatesByName(domain string, earliest, latest time.Time) (int, error) {
	var count int64
	const max = 10000
	var serials []struct {
		Serial string
	}
	_, err := ssa.dbMap.Select(
		&serials,
		`SELECT serial from issuedNames
		 WHERE (reversedName = :reversedDomain OR
			      reversedName LIKE CONCAT(:reversedDomain, ".%"))
		 AND notBefore > :earliest AND notBefore <= :latest
		 LIMIT :limit;`,
		map[string]interface{}{
			"reversedDomain": core.ReverseName(domain),
			"earliest":       earliest,
			"latest":         latest,
			"limit":          max + 1,
		})
	if err == sql.ErrNoRows {
		return 0, nil
	} else if err != nil {
		return -1, err
	} else if count > max {
		return max, TooManyCertificatesError(fmt.Sprintf("More than %d issuedName entries for %s.", max, domain))
	}
	serialMap := make(map[string]struct{}, len(serials))
	for _, s := range serials {
		serialMap[s.Serial] = struct{}{}
	}

	return len(serialMap), nil
}

// GetCertificate takes a serial number and returns the corresponding
// certificate, or error if it does not exist.
func (ssa *SQLStorageAuthority) GetCertificate(ctx context.Context, serial string) (core.Certificate, error) {
	if !core.ValidSerial(serial) {
		err := fmt.Errorf("Invalid certificate serial %s", serial)
		return core.Certificate{}, err
	}

	cert, err := SelectCertificate(ssa.dbMap.SelectOne, "WHERE serial = ?", serial)
	if err == sql.ErrNoRows {
		return core.Certificate{}, core.NotFoundError(fmt.Sprintf("No certificate found for %s", serial))
	}
	if err != nil {
		return core.Certificate{}, err
	}
	return cert, err
}

// GetCertificateStatus takes a hexadecimal string representing the full 128-bit serial
// number of a certificate and returns data about that certificate's current
// validity.
func (ssa *SQLStorageAuthority) GetCertificateStatus(ctx context.Context, serial string) (core.CertificateStatus, error) {
	if !core.ValidSerial(serial) {
		err := fmt.Errorf("Invalid certificate serial %s", serial)
		return core.CertificateStatus{}, err
	}

	var status core.CertificateStatus
	if features.Enabled(features.CertStatusOptimizationsMigrated) {
		statusObj, err := ssa.dbMap.Get(certStatusModelv2{}, serial)
		if err != nil {
			return status, err
		}
		if statusObj == nil {
			return status, nil
		}
		statusModel := statusObj.(*certStatusModelv2)
		status = core.CertificateStatus{
			Serial:                statusModel.Serial,
			SubscriberApproved:    statusModel.SubscriberApproved,
			Status:                statusModel.Status,
			OCSPLastUpdated:       statusModel.OCSPLastUpdated,
			RevokedDate:           statusModel.RevokedDate,
			RevokedReason:         statusModel.RevokedReason,
			LastExpirationNagSent: statusModel.LastExpirationNagSent,
			OCSPResponse:          statusModel.OCSPResponse,
			NotAfter:              statusModel.NotAfter,
			IsExpired:             statusModel.IsExpired,
			LockCol:               statusModel.LockCol,
		}
	} else {
		statusObj, err := ssa.dbMap.Get(certStatusModelv1{}, serial)
		if err != nil {
			return status, err
		}
		if statusObj == nil {
			return status, nil
		}
		statusModel := statusObj.(*certStatusModelv1)
		status = core.CertificateStatus{
			Serial:                statusModel.Serial,
			SubscriberApproved:    statusModel.SubscriberApproved,
			Status:                statusModel.Status,
			OCSPLastUpdated:       statusModel.OCSPLastUpdated,
			RevokedDate:           statusModel.RevokedDate,
			RevokedReason:         statusModel.RevokedReason,
			LastExpirationNagSent: statusModel.LastExpirationNagSent,
			OCSPResponse:          statusModel.OCSPResponse,
			LockCol:               statusModel.LockCol,
		}
	}

	return status, nil
}

// NewRegistration stores a new Registration
func (ssa *SQLStorageAuthority) NewRegistration(ctx context.Context, reg core.Registration) (core.Registration, error) {
	reg.CreatedAt = ssa.clk.Now()
	rm, err := registrationToModel(&reg)
	if err != nil {
		return reg, err
	}
	err = ssa.dbMap.Insert(rm)
	if err != nil {
		return reg, err
	}
	return modelToRegistration(rm)
}

// MarkCertificateRevoked stores the fact that a certificate is revoked, along
// with a timestamp and a reason.
func (ssa *SQLStorageAuthority) MarkCertificateRevoked(ctx context.Context, serial string, reasonCode revocation.Reason) error {
	var err error
	if _, err = ssa.GetCertificate(ctx, serial); err != nil {
		return fmt.Errorf(
			"Unable to mark certificate %s revoked: cert not found.", serial)
	}

	if _, err = ssa.GetCertificateStatus(ctx, serial); err != nil {
		return fmt.Errorf(
			"Unable to mark certificate %s revoked: cert status not found.", serial)
	}

	tx, err := ssa.dbMap.Begin()
	if err != nil {
		return err
	}

	const statusQuery = "WHERE serial = ?"
	var statusObj interface{}

	if features.Enabled(features.CertStatusOptimizationsMigrated) {
		statusObj, err = SelectCertificateStatusv2(tx.SelectOne, statusQuery, serial)
	} else {
		statusObj, err = SelectCertificateStatus(tx.SelectOne, statusQuery, serial)
	}
	if err == sql.ErrNoRows {
		err = fmt.Errorf("No certificate with serial %s", serial)
		err = Rollback(tx, err)
		return err
	}
	if err != nil {
		err = Rollback(tx, err)
		return err
	}

	var n int64
	now := ssa.clk.Now()
	if features.Enabled(features.CertStatusOptimizationsMigrated) {
		status := statusObj.(certStatusModelv2)
		status.Status = core.OCSPStatusRevoked
		status.RevokedDate = now
		status.RevokedReason = reasonCode
		n, err = tx.Update(&status)
	} else {
		status := statusObj.(certStatusModelv1)
		status.Status = core.OCSPStatusRevoked
		status.RevokedDate = now
		status.RevokedReason = reasonCode
		n, err = tx.Update(&status)
	}
	if err != nil {
		err = Rollback(tx, err)
		return err
	}
	if n == 0 {
		err = errors.New("No certificate updated. Maybe the lock column was off?")
		err = Rollback(tx, err)
		return err
	}

	return tx.Commit()
}

// UpdateRegistration stores an updated Registration
func (ssa *SQLStorageAuthority) UpdateRegistration(ctx context.Context, reg core.Registration) error {
	const query = "WHERE id = ?"
	var model interface{}
	var err error
	if features.Enabled(features.AllowAccountDeactivation) {
		model, err = SelectRegistrationv2(ssa.dbMap.SelectOne, query, reg.ID)
	} else {
		model, err = SelectRegistration(ssa.dbMap.SelectOne, query, reg.ID)
	}
	if err == sql.ErrNoRows {
		msg := fmt.Sprintf("No registrations with ID %d", reg.ID)
		return core.NoSuchRegistrationError(msg)
	}

	updatedRegModel, err := registrationToModel(&reg)
	if err != nil {
		return err
	}

	// Since registrationToModel has to return an interface so that we can use either model
	// version we need to cast both the updated and existing model to their proper types
	// so that we can copy over the LockCol from one to the other. Once we have copied
	// that field we reassign to the interface so gorp can properly update it.
	if features.Enabled(features.AllowAccountDeactivation) {
		erm := model.(*regModelv2)
		urm := updatedRegModel.(*regModelv2)
		urm.LockCol = erm.LockCol
		updatedRegModel = urm
	} else {
		erm := model.(*regModelv1)
		urm := updatedRegModel.(*regModelv1)
		urm.LockCol = erm.LockCol
		updatedRegModel = urm
	}

	n, err := ssa.dbMap.Update(updatedRegModel)
	if err != nil {
		return err
	}
	if n == 0 {
		msg := fmt.Sprintf("Requested registration not found %d", reg.ID)
		return core.NoSuchRegistrationError(msg)
	}

	return nil
}

// NewPendingAuthorization stores a new Pending Authorization
func (ssa *SQLStorageAuthority) NewPendingAuthorization(ctx context.Context, authz core.Authorization) (output core.Authorization, err error) {
	tx, err := ssa.dbMap.Begin()
	if err != nil {
		return
	}

	authz.ID = core.NewToken()
	// Check that the generated ID doesn't exist already, creating new IDs until
	// one that doesn't exist is found.
	for authzIdExists(tx, authz.ID) {
		authz.ID = core.NewToken()
	}

	// Historically it didn't matter if the caller provided a status or not,
	// putting a row in the `pendingAuthorizations` table was sufficient for it to
	// be pending. Since we now insert the authz row into the `authz` table we
	// need to explicitly set the status to `core.StatusPending` before creating
	// a row in the authz table.
	authz.Status = core.StatusPending

	// Insert a stub row in the authz table
	pendingAuthz := authzModel{Authorization: authz}
	err = tx.Insert(&pendingAuthz)
	if err != nil {
		err = Rollback(tx, err)
		return
	}

	for i, c := range authz.Challenges {
		challModel, err := challengeToModel(&c, pendingAuthz.ID)
		if err != nil {
			err = Rollback(tx, err)
			return core.Authorization{}, err
		}
		// Magic happens here: Gorp will modify challModel, setting challModel.ID
		// to the auto-increment primary key. This is important because we want
		// the challenge objects inside the Authorization we return to know their
		// IDs, so they can have proper URLs.
		// See https://godoc.org/github.com/coopernurse/gorp#DbMap.Insert
		err = tx.Insert(challModel)
		if err != nil {
			err = Rollback(tx, err)
			return core.Authorization{}, err
		}
		challenge, err := modelToChallenge(challModel)
		if err != nil {
			err = Rollback(tx, err)
			return core.Authorization{}, err
		}
		authz.Challenges[i] = challenge
	}

	err = tx.Commit()
	output = pendingAuthz.Authorization
	output.Challenges = authz.Challenges
	return
}

// UpdatePendingAuthorization updates a Pending Authorization
func (ssa *SQLStorageAuthority) UpdatePendingAuthorization(ctx context.Context, authz core.Authorization) (err error) {
	tx, err := ssa.dbMap.Begin()
	if err != nil {
		return
	}

	// If the provided authz isn't Status: pending that's a problem, return early.
	if !statusIsPending(authz.Status) {
		err = errors.New("Use FinalizeAuthorization() to update to a final status")
		err = Rollback(tx, err)
		return
	}

	dbAuthz, table, err := getAuthz(tx, authz.ID)
	if err != nil {
		err = Rollback(tx, err)
		return
	}

	// If the existing authz row isn't pending, we can't update it
	if !statusIsPending(dbAuthz.Status) {
		err = errors.New("Cannot update a non-pending authorization")
		err = Rollback(tx, err)
		return
	}

<<<<<<< HEAD
	pa, err := SelectPendingAuthz(tx.SelectOne, "WHERE id = ?", authz.ID)
	if err == sql.ErrNoRows {
		return Rollback(tx, fmt.Errorf("No pending authorization with ID %s", authz.ID))
	}
	if err != nil {
		return Rollback(tx, err)
	}
	pa.Authorization = authz
	_, err = tx.Update(pa)
=======
	var updateAuth interface{}
	if table == "pendingAuthorizations" {
		// If the authz came from the legacy pending table, use
		// a `pendingAuthzModel` as the `updateAuth`.
		updateAuth = &pendingauthzModel{Authorization: authz}
	} else if table == "authz" {
		// If the authz came from the authz table, use an authzModel
		updateAuth = &authzModel{Authorization: authz}
	} else {
		// Should never happen - we only have two fixed authz tables!
		err = errors.New("Internal error. Unknown table updating authz")
		err = Rollback(tx, err)
		return
	}

	_, err = tx.Update(updateAuth)
>>>>>>> 404e9682
	if err != nil {
		err = Rollback(tx, err)
		return
	}
	err = updateChallenges(authz.ID, authz.Challenges, tx)
	if err != nil {
		err = Rollback(tx, err)
		return
	}

	err = tx.Commit()
	return
}

// FinalizeAuthorization converts a Pending Authorization to a final one
func (ssa *SQLStorageAuthority) FinalizeAuthorization(ctx context.Context, authz core.Authorization) (err error) {
	tx, err := ssa.dbMap.Begin()
	if err != nil {
		return
	}

	dbAuthz, table, err := getAuthz(tx, authz.ID)
	if err != nil {
		err = Rollback(tx, err)
		return
	}

	// If the existing authz from the DB isn't currently pending, we can't finalize it
	if !statusIsPending(dbAuthz.Status) {
		err = errors.New("Cannot finalize an authorization that is not pending")
		err = Rollback(tx, err)
		return
	}

<<<<<<< HEAD
	auth := &authzModel{authz}
	pa, err := SelectPendingAuthz(tx.SelectOne, "WHERE id = ?", authz.ID)
	if err == sql.ErrNoRows {
		return Rollback(tx, fmt.Errorf("No pending authorization with ID %s", authz.ID))
	}
	if err != nil {
		return Rollback(tx, err)
	}

	err = tx.Insert(auth)
	if err != nil {
=======
	// If the authz update is to a pending status, we can't do that! Use
	// `UpdatePendingAuthorization`
	if statusIsPending(authz.Status) {
		err = errors.New("Cannot finalize an authorization to a non-final status")
>>>>>>> 404e9682
		err = Rollback(tx, err)
		return
	}

<<<<<<< HEAD
	_, err = tx.Delete(pa)
	if err != nil {
=======
	// If we found a pending authz in the pendingAuthorizations table, follow
	// the legacy finalization process: insert a new final `authz` row, delete the
	// old `pendingAuthorizations` row
	if table == "pendingAuthorizations" {
		newRow := &authzModel{authz}

		err = tx.Insert(newRow)
		if err != nil {
			err = Rollback(tx, err)
			return
		}

		rs, err := tx.Exec("DELETE FROM pendingAuthorizations WHERE id = ?", dbAuthz.ID)
		if err != nil {
			err = Rollback(tx, err)
			return err
		}
		affected, err := rs.RowsAffected()
		if err != nil || affected != 1 {
			err = fmt.Errorf("Delete from pendingAuthorizations affected %d rows, not 1", affected)
			err = Rollback(tx, err)
			return err
		}
	} else if table == "authz" {
		// Otherwise, for a pending authz found in the authz table we can just
		// UPDATE the existing authz row.
		updatedRow := &authzModel{authz}
		_, err = tx.Update(updatedRow)
		if err != nil {
			err = Rollback(tx, err)
			return
		}
	} else {
		// Should not happen! There are only two tables defined
		// `authorizationTables` from `sa/authz.go`
		err = errors.New("Internal error finalizing authz from unknown table")
>>>>>>> 404e9682
		err = Rollback(tx, err)
		return
	}

	err = updateChallenges(authz.ID, authz.Challenges, tx)
	if err != nil {
		err = Rollback(tx, err)
		return err
	}

	err = tx.Commit()
	return err
}

// RevokeAuthorizationsByDomain invalidates all pending or finalized authorizations
// for a specific domain
func (ssa *SQLStorageAuthority) RevokeAuthorizationsByDomain(ctx context.Context, ident core.AcmeIdentifier) (int64, int64, error) {
	identifierJSON, err := json.Marshal(ident)
	if err != nil {
		return 0, 0, err
	}
	identifier := string(identifierJSON)
	results := []int64{0, 0}

	now := ssa.clk.Now()
	for _, table := range authorizationTables {
		for {
			authz, err := getAuthorizationIDsByDomain(ssa.dbMap, table, identifier, now)
			if err != nil {
				return results[0], results[1], err
			}
			numAuthz := len(authz)
			if numAuthz == 0 {
				break
			}

			numRevoked, err := revokeAuthorizations(ssa.dbMap, table, authz)
			if err != nil {
				return results[0], results[1], err
			}

			if table == "pendingAuthorizations" {
				results[0] += numRevoked
			} else if table == "authz" {
				results[1] += numRevoked
			} else {
				// Shouldn't ever happen! Only two authz tables exist.
				return results[0], results[1], fmt.Errorf("Internal error: unknown authz table")
			}

			if numRevoked < int64(numAuthz) {
				return results[0], results[1], fmt.Errorf("Didn't revoke all found authorizations")
			}
		}
	}

	return results[0], results[1], nil
}

// AddCertificate stores an issued certificate.
func (ssa *SQLStorageAuthority) AddCertificate(ctx context.Context, certDER []byte, regID int64) (digest string, err error) {
	var parsedCertificate *x509.Certificate
	parsedCertificate, err = x509.ParseCertificate(certDER)
	if err != nil {
		return
	}
	digest = core.Fingerprint256(certDER)
	serial := core.SerialToString(parsedCertificate.SerialNumber)

	cert := &core.Certificate{
		RegistrationID: regID,
		Serial:         serial,
		Digest:         digest,
		DER:            certDER,
		Issued:         ssa.clk.Now(),
		Expires:        parsedCertificate.NotAfter,
	}

	var certStatusOb interface{}
	if features.Enabled(features.CertStatusOptimizationsMigrated) {
		certStatusOb = &certStatusModelv2{
			certStatusModelv1: certStatusModelv1{
				SubscriberApproved: false,
				Status:             core.OCSPStatus("good"),
				OCSPLastUpdated:    time.Time{},
				OCSPResponse:       []byte{},
				Serial:             serial,
				RevokedDate:        time.Time{},
				RevokedReason:      0,
				LockCol:            0,
			},
			NotAfter: parsedCertificate.NotAfter,
		}
	} else {
		certStatusOb = &certStatusModelv1{
			SubscriberApproved: false,
			Status:             core.OCSPStatus("good"),
			OCSPLastUpdated:    time.Time{},
			OCSPResponse:       []byte{},
			Serial:             serial,
			RevokedDate:        time.Time{},
			RevokedReason:      0,
			LockCol:            0,
		}
	}

	tx, err := ssa.dbMap.Begin()
	if err != nil {
		return
	}

	// TODO Verify that the serial number doesn't yet exist
	err = tx.Insert(cert)
	if err != nil {
		err = Rollback(tx, err)
		return
	}

	err = tx.Insert(certStatusOb)
	if err != nil {
		err = Rollback(tx, err)
		return
	}

	err = addIssuedNames(tx, parsedCertificate)
	if err != nil {
		err = Rollback(tx, err)
		return
	}

	err = addFQDNSet(
		tx,
		parsedCertificate.DNSNames,
		serial,
		parsedCertificate.NotBefore,
		parsedCertificate.NotAfter,
	)
	if err != nil {
		err = Rollback(tx, err)
		return
	}

	err = tx.Commit()
	return
}

// CountCertificatesRange returns the number of certificates issued in a specific
// date range
func (ssa *SQLStorageAuthority) CountCertificatesRange(ctx context.Context, start, end time.Time) (count int64, err error) {
	err = ssa.dbMap.SelectOne(
		&count,
		`SELECT COUNT(1) FROM certificates
		WHERE issued >= :windowLeft
		AND issued < :windowRight`,
		map[string]interface{}{
			"windowLeft":  start,
			"windowRight": end,
		},
	)
	return count, err
}

// CountPendingAuthorizations returns the number of pending, unexpired
// authorizations for the given registration.
func (ssa *SQLStorageAuthority) CountPendingAuthorizations(ctx context.Context, regID int64) (int, error) {
	var count int64

	/*
	 * We need to look at *both* the `authz` table and the `pendingAuthorizations`
	 * table during the transition period described in Issue 2162[0]
	 *
	 * [0] - https://github.com/letsencrypt/boulder/issues/2162
	 */
	for _, table := range authorizationTables {
		var tableCount int64
		err := ssa.dbMap.SelectOne(&tableCount, fmt.Sprintf(`
		SELECT COUNT(1) FROM %s
		WHERE registrationID = ?
		AND expires > ?
		AND status IN (?, ?, ?)`, table),
			regID,
			ssa.clk.Now(),
			string(core.StatusPending),
			string(core.StatusProcessing),
			string(core.StatusUnknown))
		if err != nil {
			return int(count), nil
		}
		count += tableCount
	}

	return int(count), nil
}

// ErrNoReceipt is an error type for non-existent SCT receipt
type ErrNoReceipt string

func (e ErrNoReceipt) Error() string {
	return string(e)
}

// GetSCTReceipt gets a specific SCT receipt for a given certificate serial and
// CT log ID
func (ssa *SQLStorageAuthority) GetSCTReceipt(ctx context.Context, serial string, logID string) (receipt core.SignedCertificateTimestamp, err error) {
	receipt, err = SelectSctReceipt(ssa.dbMap.SelectOne, "WHERE certificateSerial = ? AND logID = ?", serial, logID)
	if err == sql.ErrNoRows {
		err = ErrNoReceipt(err.Error())
		return
	}
	return
}

// AddSCTReceipt adds a new SCT receipt to the (append-only) sctReceipts table
func (ssa *SQLStorageAuthority) AddSCTReceipt(ctx context.Context, sct core.SignedCertificateTimestamp) error {
	err := ssa.dbMap.Insert(&sct)
	// For AddSCTReceipt, duplicates are explicitly OK, so don't return errors
	// based on duplicates, especially because we currently retry all submissions
	// for a certificate if even one of them fails. Once https://github.com/letsencrypt/boulder/issues/891
	// is fixed, we may want to start returning this as an error, or logging it.
	if err != nil && strings.HasPrefix(err.Error(), "Error 1062: Duplicate entry") {
		return nil
	}
	return err
}

func hashNames(names []string) []byte {
	names = core.UniqueLowerNames(names)
	hash := sha256.Sum256([]byte(strings.Join(names, ",")))
	return hash[:]
}

func addFQDNSet(tx *gorp.Transaction, names []string, serial string, issued time.Time, expires time.Time) error {
	return tx.Insert(&core.FQDNSet{
		SetHash: hashNames(names),
		Serial:  serial,
		Issued:  issued,
		Expires: expires,
	})
}

type execable interface {
	Exec(string, ...interface{}) (sql.Result, error)
}

func addIssuedNames(tx execable, cert *x509.Certificate) error {
	var qmarks []string
	var values []interface{}
	for _, name := range cert.DNSNames {
		values = append(values,
			core.ReverseName(name),
			core.SerialToString(cert.SerialNumber),
			cert.NotBefore)
		qmarks = append(qmarks, "(?, ?, ?)")
	}
	query := `INSERT INTO issuedNames (reversedName, serial, notBefore) VALUES ` + strings.Join(qmarks, ", ") + `;`
	_, err := tx.Exec(query, values...)
	return err
}

// CountFQDNSets returns the number of sets with hash |setHash| within the window
// |window|
func (ssa *SQLStorageAuthority) CountFQDNSets(ctx context.Context, window time.Duration, names []string) (int64, error) {
	var count int64
	err := ssa.dbMap.SelectOne(
		&count,
		`SELECT COUNT(1) FROM fqdnSets
		WHERE setHash = ?
		AND issued > ?`,
		hashNames(names),
		ssa.clk.Now().Add(-window),
	)
	return count, err
}

// FQDNSetExists returns a bool indicating if one or more FQDN sets |names|
// exists in the database
func (ssa *SQLStorageAuthority) FQDNSetExists(ctx context.Context, names []string) (bool, error) {
	var count int64
	err := ssa.dbMap.SelectOne(
		&count,
		`SELECT COUNT(1) FROM fqdnSets
		WHERE setHash = ?
		LIMIT 1`,
		hashNames(names),
	)
	return count > 0, err
}

// DeactivateRegistration deactivates a currently valid registration
func (ssa *SQLStorageAuthority) DeactivateRegistration(ctx context.Context, id int64) error {
	_, err := ssa.dbMap.Exec(
		"UPDATE registrations SET status = ? WHERE status = ? AND id = ?",
		string(core.StatusDeactivated),
		string(core.StatusValid),
		id,
	)
	return err
}

// DeactivateAuthorization deactivates a currently valid or pending authorization
func (ssa *SQLStorageAuthority) DeactivateAuthorization(ctx context.Context, id string) error {
	tx, err := ssa.dbMap.Begin()
	if err != nil {
		return err
	}

	authz, table, err := getAuthz(tx, id)
	if err != nil {
		return err
	}

	if authz.Status != core.StatusPending && authz.Status != core.StatusValid {
		return nil
	}

	// Note: we use the `table` returned from `getAuthz` to update a row in the
	//   `pendingAuthorizations` or `authz` as appropriate.
	_, err = tx.Exec(
		fmt.Sprintf(`UPDATE %s SET status = ? WHERE id = ? and status IN (?, ?)`, table),
		string(core.StatusDeactivated), id, string(core.StatusPending), string(core.StatusValid))
	if err != nil {
		err = Rollback(tx, err)
		return err
	}
	return tx.Commit()
}<|MERGE_RESOLUTION|>--- conflicted
+++ resolved
@@ -144,34 +144,7 @@
 func (ssa *SQLStorageAuthority) GetAuthorization(ctx context.Context, id string) (core.Authorization, error) {
 	tx, err := ssa.dbMap.Begin()
 	if err != nil {
-<<<<<<< HEAD
-		return
-	}
-
-	const authzQuery = "WHERE id = ?"
-	pa, err := SelectPendingAuthz(tx.SelectOne, authzQuery, id)
-	if err != nil && err != sql.ErrNoRows {
-		err = Rollback(tx, err)
-		return
-	}
-	if err == sql.ErrNoRows {
-		var fa *authzModel
-		fa, err = SelectAuthz(tx.SelectOne, authzQuery, id)
-		if err == sql.ErrNoRows {
-			err = fmt.Errorf("No pendingAuthorization or authz with ID %s", id)
-			err = Rollback(tx, err)
-			return
-		}
-		if err != nil {
-			err = Rollback(tx, err)
-			return
-		}
-		authz = fa.Authorization
-	} else {
-		authz = pa.Authorization
-=======
 		return core.Authorization{}, err
->>>>>>> 404e9682
 	}
 
 	authz, _, err := getAuthz(tx, id)
@@ -661,17 +634,6 @@
 		return
 	}
 
-<<<<<<< HEAD
-	pa, err := SelectPendingAuthz(tx.SelectOne, "WHERE id = ?", authz.ID)
-	if err == sql.ErrNoRows {
-		return Rollback(tx, fmt.Errorf("No pending authorization with ID %s", authz.ID))
-	}
-	if err != nil {
-		return Rollback(tx, err)
-	}
-	pa.Authorization = authz
-	_, err = tx.Update(pa)
-=======
 	var updateAuth interface{}
 	if table == "pendingAuthorizations" {
 		// If the authz came from the legacy pending table, use
@@ -688,7 +650,6 @@
 	}
 
 	_, err = tx.Update(updateAuth)
->>>>>>> 404e9682
 	if err != nil {
 		err = Rollback(tx, err)
 		return
@@ -723,32 +684,14 @@
 		return
 	}
 
-<<<<<<< HEAD
-	auth := &authzModel{authz}
-	pa, err := SelectPendingAuthz(tx.SelectOne, "WHERE id = ?", authz.ID)
-	if err == sql.ErrNoRows {
-		return Rollback(tx, fmt.Errorf("No pending authorization with ID %s", authz.ID))
-	}
-	if err != nil {
-		return Rollback(tx, err)
-	}
-
-	err = tx.Insert(auth)
-	if err != nil {
-=======
 	// If the authz update is to a pending status, we can't do that! Use
 	// `UpdatePendingAuthorization`
 	if statusIsPending(authz.Status) {
 		err = errors.New("Cannot finalize an authorization to a non-final status")
->>>>>>> 404e9682
-		err = Rollback(tx, err)
-		return
-	}
-
-<<<<<<< HEAD
-	_, err = tx.Delete(pa)
-	if err != nil {
-=======
+		err = Rollback(tx, err)
+		return
+	}
+
 	// If we found a pending authz in the pendingAuthorizations table, follow
 	// the legacy finalization process: insert a new final `authz` row, delete the
 	// old `pendingAuthorizations` row
@@ -785,7 +728,6 @@
 		// Should not happen! There are only two tables defined
 		// `authorizationTables` from `sa/authz.go`
 		err = errors.New("Internal error finalizing authz from unknown table")
->>>>>>> 404e9682
 		err = Rollback(tx, err)
 		return
 	}
