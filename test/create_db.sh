--- conflicted
+++ resolved
@@ -18,41 +18,6 @@
 # which causes warnings that fail tests. Instead set it
 # to the format we use in production, MIXED.
 mysql $dbconn -e "SET GLOBAL binlog_format = 'MIXED';"
-
-<<<<<<< HEAD
-for svc in $SERVICES; do
-	for dbenv in $DBENVS; do
-		(
-		db="boulder_${svc}_${dbenv}"
-		create_script="drop database if exists \`${db}\`; create database if not exists \`${db}\`;"
-
-		mysql $dbconn -e "$create_script" || die "unable to create ${db}"
-
-		echo "created empty ${db} database"
-
-		goose -path=./$svc/_db/ -env=$dbenv up || die "unable to migrate ${db}"
-		echo "migrated ${db} database"
-
-		# With MYSQL_CONTAINER, patch the GRANT statements to
-		# use 127.0.0.1, not localhost, as MySQL may interpret
-		# 'username'@'localhost' to mean only users for UNIX
-		# socket connections.
-		USERS_SQL=test/${svc}_db_users.sql
-		if [[ -f $USERS_SQL ]]; then
-			if [[ $MYSQL_CONTAINER ]]; then
-				sed -e "s/'localhost'/'%'/g" < $USERS_SQL | \
-					mysql $dbconn -D $db || die "unable to add users to ${db}"
-			else
-				sed -e "s/'localhost'/'127.%'/g" < $USERS_SQL | \
-					mysql $dbconn -D $db < $USERS_SQL || die "unable to add users to ${db}"
-			fi
-			echo "added users to ${db}"
-		fi
-		) &
-	done
-=======
-# Drop all users to get a fresh start
-mysql $dbconn < test/drop_users.sql
 
 for dbenv in $DBENVS; do
   (
@@ -80,7 +45,6 @@
   fi
   echo "added users to ${db}"
   ) &
->>>>>>> e5e4fb74
 done
 wait
 
