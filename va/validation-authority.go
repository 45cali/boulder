// Copyright 2014 ISRG.  All rights reserved
// This Source Code Form is subject to the terms of the Mozilla Public
// License, v. 2.0. If a copy of the MPL was not distributed with this
// file, You can obtain one at http://mozilla.org/MPL/2.0/.

package va

import (
	"crypto/sha256"
	"crypto/subtle"
	"crypto/tls"
	"encoding/hex"
	"fmt"
	"io/ioutil"
	"net/http"
	"time"

	"github.com/letsencrypt/boulder/core"
)

type ValidationAuthorityImpl struct {
	RA core.RegistrationAuthority
}

func NewValidationAuthorityImpl() ValidationAuthorityImpl {
	return ValidationAuthorityImpl{}
}

// Validation methods

func (va ValidationAuthorityImpl) validateSimpleHTTPS(identifier core.AcmeIdentifier, input core.Challenge) (challenge core.Challenge) {
	challenge = input

	if len(challenge.Path) == 0 {
		challenge.Status = core.StatusInvalid
		return
	}

	// XXX: Local version; uncomment for real version
	url := fmt.Sprintf("http://localhost:5001/.well-known/acme-challenge/%s", challenge.Path)
	//url := fmt.Sprintf("https://%s/.well-known/acme-challenge/%s", identifier, challenge.Path)

	httpRequest, err := http.NewRequest("GET", url, nil)
	if err != nil {
		challenge.Status = core.StatusInvalid
		return
	}

	httpRequest.Host = identifier.Value
	client := http.Client{Timeout: 5 * time.Second}
	httpResponse, err := client.Do(httpRequest)

	if err == nil && httpResponse.StatusCode == 200 {
		// Read body & test
		body, err := ioutil.ReadAll(httpResponse.Body)
		if err != nil {
			challenge.Status = core.StatusInvalid
			return
		}

		if subtle.ConstantTimeCompare(body, []byte(challenge.Token)) == 1 {
			challenge.Status = core.StatusValid
			return
		}
	}

	challenge.Status = core.StatusInvalid
	return
}

func (va ValidationAuthorityImpl) validateDvsni(identifier core.AcmeIdentifier, input core.Challenge) (challenge core.Challenge) {
	challenge = input

	const DVSNI_SUFFIX = ".acme.invalid"
	nonceName := challenge.Nonce + DVSNI_SUFFIX

	R, err := core.B64dec(challenge.R)
	if err != nil {
		challenge.Status = core.StatusInvalid
		return
	}
	S, err := core.B64dec(challenge.S)
	if err != nil {
		challenge.Status = core.StatusInvalid
		return
	}
	RS := append(R, S...)

	sha := sha256.New()
	_, _ = sha.Write(RS) // Never returns an error
	z := make([]byte, sha.Size())
	sha.Sum(z)
	zName := hex.EncodeToString(z)

	// Make a connection with SNI = nonceName
	hostPort := "localhost:5001"
	//hostPort := identifier + ":443" // XXX: Local version; uncomment for real version
	conn, err := tls.Dial("tcp", hostPort, &tls.Config{
		ServerName:         nonceName,
		InsecureSkipVerify: true,
	})

	if err != nil {
		challenge.Status = core.StatusInvalid
		return
	}

	// Check that zName is a dNSName SAN in the server's certificate
	certs := conn.ConnectionState().PeerCertificates
	if len(certs) == 0 {
		challenge.Status = core.StatusInvalid
		return
	}
	for _, name := range certs[0].DNSNames {
		if name == zName {
			challenge.Status = core.StatusValid
			return
		}
	}

	challenge.Status = core.StatusInvalid
	return
}

// Overall validation process

func (va ValidationAuthorityImpl) validate(authz core.Authorization) {
	// Select the first supported validation method
	// XXX: Remove the "break" lines to process all supported validations
<<<<<<< HEAD
	for i, challenge := range authz.Challenges {
		switch challenge.Type {
		case core.ChallengeTypeSimpleHTTPS:
			authz.Challenges[i] = va.validateSimpleHTTPS(authz.Identifier, challenge)
=======
	for i := range authz.Challenges {
		switch i {
		case "simpleHTTPS":
			authz.Challenges[i] = va.validateSimpleHTTPS(authz)
>>>>>>> 70ab4a46
			break
		case core.ChallengeTypeDVSNI:
			authz.Challenges[i] = va.validateDvsni(authz.Identifier, challenge)
			break
		}
	}

	va.RA.OnValidationUpdate(authz)
}

func (va ValidationAuthorityImpl) UpdateValidations(authz core.Authorization) error {
	go va.validate(authz)
	return nil
}<|MERGE_RESOLUTION|>--- conflicted
+++ resolved
@@ -127,17 +127,10 @@
 func (va ValidationAuthorityImpl) validate(authz core.Authorization) {
 	// Select the first supported validation method
 	// XXX: Remove the "break" lines to process all supported validations
-<<<<<<< HEAD
 	for i, challenge := range authz.Challenges {
 		switch challenge.Type {
 		case core.ChallengeTypeSimpleHTTPS:
 			authz.Challenges[i] = va.validateSimpleHTTPS(authz.Identifier, challenge)
-=======
-	for i := range authz.Challenges {
-		switch i {
-		case "simpleHTTPS":
-			authz.Challenges[i] = va.validateSimpleHTTPS(authz)
->>>>>>> 70ab4a46
 			break
 		case core.ChallengeTypeDVSNI:
 			authz.Challenges[i] = va.validateDvsni(authz.Identifier, challenge)
